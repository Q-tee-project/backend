from fastapi import APIRouter, Depends, HTTPException
from sqlalchemy.orm import Session
from typing import List, Dict, Any
from datetime import datetime
import json
import random

from app.database import get_db
from app.core.config import get_settings
from app.schemas.generation import WorksheetGenerationRequest
from app.schemas.worksheet import (
    WorksheetSaveRequest, WorksheetResponse, WorksheetSummary
)
from app.models import (
    GradingResult, QuestionResult, Worksheet, Passage, Question
)
from app.services.generation.question_generator import PromptGenerator

try:
    import google.generativeai as genai
    GEMINI_AVAILABLE = True
except ImportError:
    GEMINI_AVAILABLE = False
    print("⚠️ Gemini 라이브러리가 설치되지 않았습니다.")

router = APIRouter(tags=["Worksheets"])
settings = get_settings()

@router.post("/worksheet-generate")
async def worksheet_generate(request: WorksheetGenerationRequest, db: Session = Depends(get_db)):
    """사용자로부터 문제 생성 옵션을 입력받습니다."""
    print("🚨 함수 시작 - 요청이 서버에 도달했습니다!")
    
    try:
        print("\n" + "="*80)
        print("🎯 문제 생성 옵션 입력 받음!")
        
        print(f" 학교급: {request.school_level}")
        print(f" 학년: {request.grade}학년")
        print(f" 총 문제 수: {request.total_questions}개")
        
        print(f"\n🎯 선택된 영역: {', '.join(request.subjects)}")
        
        # 세부 영역 정보 출력
        if request.subject_details:
            print("\n📋 세부 영역 선택:")
            
            if request.subject_details.reading_types:
                print(f"  📖 독해 유형: {', '.join(map(str, request.subject_details.reading_types))}")
            
            if request.subject_details.grammar_categories:
                print(f"  📝 문법 카테고리: {', '.join(map(str, request.subject_details.grammar_categories))}")
                
            
            if request.subject_details.vocabulary_categories:
                print(f"  📚 어휘 카테고리: {', '.join(map(str, request.subject_details.vocabulary_categories))}")
        
        # 영역별 비율 출력
        if request.subject_ratios:
            print("\n⚖️ 영역별 비율:")
            for ratio in request.subject_ratios:
                print(f"  {ratio.subject}: {ratio.ratio}%")
        
        # 문제 형식 출력
        print(f"\n📋 문제 형식: {request.question_format}")
        if request.format_ratios:
            print("📊 형식별 비율:")
            for format_ratio in request.format_ratios:
                print(f"  {format_ratio.format}: {format_ratio.ratio}%")
        
        # 난이도 분배 출력
        if request.difficulty_distribution:
            print("\n🎯 난이도 분배:")
            for diff in request.difficulty_distribution:
                print(f"  {diff.difficulty}: {diff.ratio}%")
        
        # 추가 요구사항 출력
        if request.additional_requirements:
            print(f"\n📝 추가 요구사항:")
            print(f"  {request.additional_requirements}")
        
        print("="*80)
        
        # 프롬프트 생성기 초기화 및 실행
        print("\n🎯 프롬프트 생성 시작...")
        generator = PromptGenerator()
        
        # 요청 데이터를 딕셔너리로 변환
        request_dict = request.dict()
        
        # 분배 요약 생성
        distribution_summary = generator.get_distribution_summary(request_dict)
        
        print("📊 분배 결과:")
        print(f"  총 문제 수: {distribution_summary['total_questions']}")
        print("  영역별 분배:")
        for item in distribution_summary['subject_distribution']:
            print(f"    {item['subject']}: {item['count']}문제 ({item['ratio']}%)")
        print("  형식별 분배:")
        for item in distribution_summary['format_distribution']:
            print(f"    {item['format']}: {item['count']}문제 ({item['ratio']}%)")
        print("  난이도별 분배:")
        for item in distribution_summary['difficulty_distribution']:
            print(f"    {item['difficulty']}: {item['count']}문제 ({item['ratio']}%)")
        print(f"  검증 통과: {distribution_summary['validation_passed']}")
        
        # 프롬프트 생성
        try:
            print("🔍 프롬프트 생성 시도 중...")
            
            # 디버깅: difficulty_distribution 데이터 확인
            print(f"\n🔍 디버깅 - request_dict['difficulty_distribution']: {request_dict.get('difficulty_distribution', 'NOT_FOUND')}")
            if 'difficulty_distribution' in request_dict:
                for i, diff in enumerate(request_dict['difficulty_distribution']):
                    print(f"  [{i}] difficulty: '{diff.get('difficulty')}', ratio: {diff.get('ratio')} (type: {type(diff.get('ratio'))})")
            
            prompt = generator.generate_prompt(request_dict, db=db)
            print("✅ 프롬프트 생성 성공!")
            print(f"🔍 프롬프트: {prompt}")
        except Exception as prompt_error:
            print(f"❌ 프롬프트 생성 오류: {prompt_error}")
            raise prompt_error
        
        # LLM에 프롬프트 전송 및 응답 받기
        llm_response = None
        llm_error = None
        
        if GEMINI_AVAILABLE:
            try:
                print("🤖 Gemini API 호출 시작...")

                # Gemini API 키 설정
                if not settings.gemini_api_key:
                    raise Exception("GEMINI_API_KEY가 설정되지 않았습니다.")
                
                genai.configure(api_key=settings.gemini_api_key)
                
                # Gemini 모델 생성
                model = genai.GenerativeModel(settings.gemini_model)
                
                # 통합 프롬프트로 API 한 번만 호출 (JSON 응답 요청)
                print("📝 통합 문제지/답안지 생성 중...")
                response = model.generate_content(prompt, generation_config={"response_mime_type": "application/json"})
                llm_response = response.text
                print("✅ 통합 생성 완료!")
                
            except Exception as api_error:
                print(f"❌ Gemini API 호출 오류: {api_error}")
                llm_error = str(api_error)
        else:
            llm_error = "Gemini 라이브러리가 설치되지 않았습니다."
        
        print("\n🎯 영역별 출제 유형 확인:")
        subject_details = request_dict.get('subject_details', {})
        print(f"  독해 유형: {subject_details.get('reading_types', [])}")
        print(f"  문법 카테고리: {subject_details.get('grammar_categories', [])}")
        print(f"  문법 토픽: {subject_details.get('grammar_topics', [])}")
        print(f"  어휘 카테고리: {subject_details.get('vocabulary_categories', [])}")
        
        print("\n✅ 프롬프트 생성 완료!")
        print("="*80)
        
        # JSON 파싱 처리
        parsed_llm_response = None
        
        if llm_response:
            try:
                # 통합 JSON 파싱
                parsed_llm_response = json.loads(llm_response)
                print("✅ 통합 JSON 파싱 완료!")
            except json.JSONDecodeError as e:
                print(f"⚠️ 통합 JSON 파싱 실패: {e}")
                parsed_llm_response = None
        
        # 백엔드에서 결과 출력
        print("=" * 80)
        print("🎉 문제지 및 답안지 생성 완료!")
        print("=" * 80)
        if parsed_llm_response:
            print(f"📄 문제지 ID: {parsed_llm_response.get('worksheet_id', 'N/A')}")
            print(f"📝 문제지 제목: {parsed_llm_response.get('worksheet_name', 'N/A')}")
            print(f"📊 총 문제 수: {parsed_llm_response.get('total_questions', 'N/A')}개")
            print(f"🔍 문제 유형: {parsed_llm_response.get('problem_type', 'N/A')}")
        print("=" * 80)

        return {
            "message": "문제지와 답안지 생성이 완료되었습니다!" if llm_response else "프롬프트가 생성되었습니다!",
            "status": "success",
            "llm_response": parsed_llm_response,  # 파싱된 객체 전달
            "llm_error": llm_error,
        }
        
    except Exception as e:
        print(f"❌ 옵션 입력 오류: {str(e)}")
        return {
            "message": f"옵션 입력 중 오류가 발생했습니다: {str(e)}",
            "status": "error"
        }

@router.post("/worksheet-save", response_model=Dict[str, Any])
async def save_worksheet(request: WorksheetSaveRequest, db: Session = Depends(get_db)):
    """생성된 문제지를 데이터베이스에 저장합니다."""
    print("🚨 저장 요청 시작!")
    try:
        # 문제지 메타데이터는 이제 직접 접근 가능
        teacher_id = request.teacher_id
        worksheet_name = request.worksheet_name
        school_level = request.worksheet_level
        grade = str(request.worksheet_grade)
        subject = request.worksheet_subject
        problem_type = request.problem_type
        total_questions = request.total_questions
        duration = request.worksheet_duration

<<<<<<< HEAD
        print(f"🆔 워크시트 자동 ID 생성 예정")

        # 1. Worksheet 생성 (worksheet_id는 자동 증가)
=======
        # 1. Worksheet 생성 (auto_increment 사용)
>>>>>>> 5e680b36
        db_worksheet = Worksheet(
            teacher_id=teacher_id,
            worksheet_name=worksheet_name,
            school_level=school_level,
            grade=grade,
            subject=subject,
            problem_type=problem_type,
            total_questions=total_questions,
            duration=int(duration) if duration else None,
            created_at=datetime.now()
        )
        db.add(db_worksheet)
        db.flush()
        
        # 2. Passages 저장
        for passage_data in request.passages:
            db_passage = Passage(
                worksheet_id=db_worksheet.worksheet_id,
                passage_id=passage_data.passage_id,
                passage_type=passage_data.passage_type,
                passage_content=passage_data.passage_content,
                original_content=passage_data.original_content,
                korean_translation=passage_data.korean_translation,
                related_questions=passage_data.related_questions,
                created_at=datetime.now()
            )
            db.add(db_passage)
        
        # 3. Examples는 이제 Question 모델에 포함됨 (별도 저장 불필요)
        
        # 4. Questions 저장
        for question_data in request.questions:
            db_question = Question(
                worksheet_id=db_worksheet.worksheet_id,
                question_id=question_data.question_id,
                question_text=question_data.question_text,
                question_type=question_data.question_type,
                question_subject=question_data.question_subject,
                question_difficulty=question_data.question_difficulty,
                question_detail_type=question_data.question_detail_type,
                question_choices=question_data.question_choices,
                passage_id=question_data.question_passage_id,
                correct_answer=question_data.correct_answer,
                example_content=question_data.example_content,
                example_original_content=question_data.example_original_content,
                example_korean_translation=question_data.example_korean_translation,
                explanation=question_data.explanation,
                learning_point=question_data.learning_point,
                created_at=datetime.now()
            )
            db.add(db_question)
        
        # 커밋
        db.commit()
        db.refresh(db_worksheet)
        
        return {
            "message": "문제지가 성공적으로 저장되었습니다.",
            "worksheet_id": db_worksheet.worksheet_id,
            "status": "success"
        }
        
    except HTTPException:
        raise
    except Exception as e:
        db.rollback()
        print(f"❌ 문제지 저장 오류 상세:")
        print(f"   오류 타입: {type(e).__name__}")
        print(f"   오류 메시지: {str(e)}")
        print(f"   오류 위치: {e.__traceback__.tb_frame.f_code.co_filename}:{e.__traceback__.tb_lineno}")
        import traceback
        print(f"   전체 스택 트레이스:")
        traceback.print_exc()
        raise HTTPException(status_code=500, detail=f"문제지 저장 중 오류: {str(e)}")

@router.get("/worksheets", response_model=List[WorksheetSummary])
async def get_worksheets(user_id: int, limit: int = 100, db: Session = Depends(get_db)):
    """특정 교사의 저장된 문제지 목록을 조회합니다."""
    try:
        # limit 값을 100으로 제한
        actual_limit = min(limit, 100)

        worksheets = db.query(Worksheet).filter(
            Worksheet.teacher_id == user_id
        ).order_by(Worksheet.created_at.desc()).limit(actual_limit).all()

        return [
            WorksheetSummary(
                worksheet_id=worksheet.worksheet_id,
                teacher_id=worksheet.teacher_id,
                worksheet_name=worksheet.worksheet_name,
                school_level=worksheet.school_level,
                grade=worksheet.grade,
                subject=worksheet.subject,
                problem_type=worksheet.problem_type,
                total_questions=worksheet.total_questions,
                duration=worksheet.duration,
                created_at=worksheet.created_at
            )
            for worksheet in worksheets
        ]
    except Exception as e:
        raise HTTPException(status_code=500, detail=f"문제지 목록 조회 중 오류: {str(e)}")

@router.get("/worksheets/{worksheet_id}")
async def get_worksheet_for_editing(worksheet_id: int, user_id: int, db: Session = Depends(get_db)):
    """문제지 편집용 워크시트를 조회합니다"""
    try:
        worksheet = db.query(Worksheet).filter(
            Worksheet.worksheet_id == worksheet_id,
            Worksheet.teacher_id == user_id
        ).first()
        if not worksheet:
            raise HTTPException(status_code=404, detail="문제지를 찾을 수 없습니다.")
        
        # 문제지 데이터를 딕셔너리로 변환
        worksheet_data = {
            "worksheet_id": worksheet.worksheet_id,
            "teacher_id": worksheet.teacher_id,
            "worksheet_name": worksheet.worksheet_name,
            "worksheet_level": worksheet.school_level,
            "worksheet_grade": worksheet.grade,
            "worksheet_subject": worksheet.subject,
            "problem_type": worksheet.problem_type,
            "total_questions": worksheet.total_questions,
            "worksheet_duration": worksheet.duration,
            "passages": [],
            "questions": []
        }
        
        # 지문 데이터 추가
        for passage in worksheet.passages:
            passage_data = {
                "passage_id": passage.passage_id,
                "passage_type": passage.passage_type,
                "passage_content": passage.passage_content,
                "original_content": passage.original_content,
                "korean_translation": passage.korean_translation,
                "related_questions": passage.related_questions
            }
            worksheet_data["passages"].append(passage_data)
        
        # 문제 데이터 추가 (정답/해설 포함)
        for question in worksheet.questions:
            question_data = {
                "question_id": question.question_id,
                "question_text": question.question_text,
                "question_type": question.question_type,
                "question_subject": question.question_subject,
                "question_difficulty": question.question_difficulty,
                "question_detail_type": question.question_detail_type,
                "question_choices": question.question_choices,
                "question_passage_id": question.passage_id,
                "correct_answer": question.correct_answer,
                "example_content": question.example_content,
                "example_original_content": question.example_original_content,
                "example_korean_translation": question.example_korean_translation,
                "explanation": question.explanation,
                "learning_point": question.learning_point
            }
            worksheet_data["questions"].append(question_data)
        
        return {
            "status": "success",
            "message": "편집용 문제지를 성공적으로 조회했습니다.",
            "worksheet_data": worksheet_data
        }
        
    except HTTPException:
        raise
    except Exception as e:
        raise HTTPException(status_code=500, detail=f"편집용 문제지 조회 중 오류: {str(e)}")

@router.get("/worksheets/{worksheet_id}/solve")
async def get_worksheet_for_solving(worksheet_id: int, db: Session = Depends(get_db)):
    """문제 풀이용 문제지를 조회합니다 (답안 제외)."""
    try:
        worksheet = db.query(Worksheet).filter(Worksheet.worksheet_id == worksheet_id).first()
        if not worksheet:
            raise HTTPException(status_code=404, detail="문제지를 찾을 수 없습니다.")
        
        # 문제지 데이터를 딕셔너리로 변환
        worksheet_data = {
            "worksheet_id": worksheet.worksheet_id,
            "worksheet_name": worksheet.worksheet_name,
            "worksheet_level": worksheet.school_level,
            "worksheet_grade": worksheet.grade,
            "worksheet_subject": worksheet.subject,
            "total_questions": worksheet.total_questions,
            "worksheet_duration": worksheet.duration,
            "passages": [],
            "examples": [],
            "questions": []
        }
        
        # 지문 데이터 추가 (한글 번역 포함)
        for passage in worksheet.passages:
            worksheet_data["passages"].append({
                "passage_id": passage.passage_id,
                "passage_type": passage.passage_type,
                "passage_content": passage.passage_content,
                "original_content": passage.original_content,
                "korean_translation": passage.korean_translation,
                "related_questions": passage.related_questions
            })
        
        # 예문 데이터 추가 (한글 번역 포함)
        for example in worksheet.examples:
            worksheet_data["examples"].append({
                "example_id": example.example_id,
                "example_content": example.example_content,
                "original_content": example.original_content,
                "korean_translation": example.korean_translation,
                "related_question": example.related_question
            })
        
        # 문제 데이터 추가 (답안 제외)
        for question in worksheet.questions:
            worksheet_data["questions"].append({
                "question_id": question.question_id,
                "question_text": question.question_text,
                "question_type": question.question_type,
                "question_subject": question.question_subject,
                "question_difficulty": question.question_difficulty,
                "question_detail_type": question.question_detail_type,
                "question_choices": question.question_choices,
                "question_passage_id": question.passage_id,
                "question_example_id": question.example_id
            })
        
        # 응답 데이터 구조 통일 (채점 결과 호환성)
        return {
            "worksheet_id": worksheet_data["worksheet_id"],
            "worksheet_name": worksheet_data["worksheet_name"],
            "worksheet_level": worksheet_data["worksheet_level"],
            "worksheet_grade": worksheet_data["worksheet_grade"],
            "worksheet_subject": worksheet_data["worksheet_subject"],
            "total_questions": worksheet_data["total_questions"],
            "worksheet_duration": worksheet_data["worksheet_duration"],
            "passages": worksheet_data["passages"],
            "examples": worksheet_data["examples"],
            "questions": worksheet_data["questions"]
        }
        
    except HTTPException:
        raise
    except Exception as e:
        raise HTTPException(status_code=500, detail=f"문제지 조회 중 오류: {str(e)}")

# === CRUD 엔드포인트들 ===

@router.put("/worksheets/{worksheet_id}/questions/{question_id}")
async def update_question(
    worksheet_id: int,
    question_id: int,
    request: Dict[str, Any],
    user_id: int,
    db: Session = Depends(get_db)
):
    """문제를 수정합니다."""
    try:
        from app.services.worksheet_crud.question_service import QuestionService

        service = QuestionService(db)
        updated_question = service.update_question(worksheet_id, question_id, request)

        return {
            "status": "success",
            "message": "문제가 수정되었습니다.",
            "question": {
                "question_id": updated_question.question_id,
                "question_text": updated_question.question_text,
                "question_type": updated_question.question_type,
                "question_subject": updated_question.question_subject,
                "question_difficulty": updated_question.question_difficulty,
                "correct_answer": updated_question.correct_answer
            }
        }
    except ValueError as e:
        raise HTTPException(status_code=404, detail=str(e))
    except Exception as e:
        raise HTTPException(status_code=500, detail=f"문제 수정 중 오류: {str(e)}")

@router.put("/worksheets/{worksheet_id}/passages/{passage_id}")
async def update_passage(
    worksheet_id: int,
    passage_id: int,
    request: Dict[str, Any],
    user_id: int,
    db: Session = Depends(get_db)
):
    """지문을 수정합니다."""
    try:
        from app.services.worksheet_crud.passage_service import PassageService

        service = PassageService(db)
        updated_passage = service.update_passage(worksheet_id, passage_id, request)

        return {
            "status": "success",
            "message": "지문이 수정되었습니다.",
            "passage": {
                "passage_id": updated_passage.passage_id,
                "passage_type": updated_passage.passage_type
            }
        }
    except ValueError as e:
        raise HTTPException(status_code=400, detail=str(e))
    except Exception as e:
        raise HTTPException(status_code=500, detail=f"지문 수정 중 오류: {str(e)}")

@router.put("/worksheets/{worksheet_id}/title")
async def update_worksheet_title(
    worksheet_id: int,
    request: Dict[str, str],
    user_id: int,
    db: Session = Depends(get_db)
):
    """워크시트 제목을 수정합니다."""
    try:
        from app.services.worksheet_crud.worksheet_service import WorksheetService

        service = WorksheetService(db)
        new_title = request.get("worksheet_name")

        if not new_title:
            raise HTTPException(status_code=400, detail="worksheet_name이 필요합니다.")

        updated_worksheet = service.update_worksheet_title(worksheet_id, new_title)

        return {
            "status": "success",
            "message": "제목이 수정되었습니다.",
            "worksheet": {
                "worksheet_id": updated_worksheet.worksheet_id,
                "worksheet_name": updated_worksheet.worksheet_name
            }
        }
    except ValueError as e:
        raise HTTPException(status_code=400, detail=str(e))
    except Exception as e:
        raise HTTPException(status_code=500, detail=f"제목 수정 중 오류: {str(e)}")

@router.delete("/worksheets/{worksheet_id}", response_model=Dict[str, Any])
async def delete_worksheet(worksheet_id: int, db: Session = Depends(get_db)):
    """문제지와 관련된 모든 데이터를 삭제합니다."""
    try:
        # 문제지 존재 확인
        worksheet = db.query(Worksheet).filter(Worksheet.worksheet_id == worksheet_id).first()
        if not worksheet:
            raise HTTPException(status_code=404, detail="문제지를 찾을 수 없습니다.")
        
        worksheet_name = worksheet.worksheet_name
        
        # 관련된 채점 결과 삭제
        grading_results = db.query(GradingResult).filter(GradingResult.worksheet_id == worksheet_id).all()
        for result in grading_results:
            db.query(QuestionResult).filter(QuestionResult.grading_result_id == result.result_id).delete()
            db.delete(result)
        
        # 2. 문제 삭제
        db.query(Question).filter(Question.worksheet_id == worksheet_id).delete()
        
        # 3. 지문 삭제
        db.query(Passage).filter(Passage.worksheet_id == worksheet_id).delete()
        
        # 4. 예문은 Question 모델에 포함되어 있으므로 별도 삭제 불필요
        
        # 5. 문제지 삭제
        db.delete(worksheet)
        
        # 변경사항 커밋
        db.commit()
        
        return {
            "status": "success",
            "message": f"문제지 '{worksheet_name}'이 성공적으로 삭제되었습니다.",
            "deleted_worksheet_id": worksheet_id
        }
        
    except HTTPException:
        raise
    except Exception as e:
        db.rollback()
        raise HTTPException(status_code=500, detail=f"문제지 삭제 중 오류: {str(e)}")<|MERGE_RESOLUTION|>--- conflicted
+++ resolved
@@ -212,13 +212,9 @@
         total_questions = request.total_questions
         duration = request.worksheet_duration
 
-<<<<<<< HEAD
         print(f"🆔 워크시트 자동 ID 생성 예정")
 
         # 1. Worksheet 생성 (worksheet_id는 자동 증가)
-=======
-        # 1. Worksheet 생성 (auto_increment 사용)
->>>>>>> 5e680b36
         db_worksheet = Worksheet(
             teacher_id=teacher_id,
             worksheet_name=worksheet_name,
@@ -278,6 +274,7 @@
         return {
             "message": "문제지가 성공적으로 저장되었습니다.",
             "worksheet_id": db_worksheet.worksheet_id,
+            "worksheet_id": db_worksheet.worksheet_id,
             "status": "success"
         }
         
